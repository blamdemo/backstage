--- conflicted
+++ resolved
@@ -16,8 +16,5 @@
 
 export { createFetchPlainAction } from './plain';
 export { createFetchCookiecutterAction } from './cookiecutter';
-<<<<<<< HEAD
 export { createFetchTemplateAction } from './template';
-=======
-export { fetchContents } from './helpers';
->>>>>>> 615e9e3f
+export { fetchContents } from './helpers';