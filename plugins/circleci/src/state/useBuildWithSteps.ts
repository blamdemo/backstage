--- conflicted
+++ resolved
@@ -26,11 +26,7 @@
   const api = useApi(circleCIApiRef);
   const errorApi = useApi(errorApiRef);
 
-<<<<<<< HEAD
   const getBuildWithSteps = useCallback(async () => {
-=======
-  const getBuildWithSteps = async () => {
->>>>>>> 3e459857
     try {
       const options = {
         token: token,
@@ -40,13 +36,8 @@
           type: GitType.GITHUB,
         },
       };
-<<<<<<< HEAD
       const b = await api.getBuild(buildId, options);
       return Promise.resolve(b);
-=======
-      const build = await api.getBuild(buildId, options);
-      dispatch({ type: 'setBuildWithSteps', payload: build });
->>>>>>> 3e459857
     } catch (e) {
       errorApi.post(e);
       return Promise.reject(e);
