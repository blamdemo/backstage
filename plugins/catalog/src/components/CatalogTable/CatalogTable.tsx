/*
 * Copyright 2020 Spotify AB
 *
 * Licensed under the Apache License, Version 2.0 (the "License");
 * you may not use this file except in compliance with the License.
 * You may obtain a copy of the License at
 *
 *     http://www.apache.org/licenses/LICENSE-2.0
 *
 * Unless required by applicable law or agreed to in writing, software
 * distributed under the License is distributed on an "AS IS" BASIS,
 * WITHOUT WARRANTIES OR CONDITIONS OF ANY KIND, either express or implied.
 * See the License for the specific language governing permissions and
 * limitations under the License.
 */
<<<<<<< HEAD
=======
import { Entity } from '@backstage/catalog-model';
>>>>>>> dd9f0d90
import { Table, TableColumn } from '@backstage/core';
import { Link } from '@material-ui/core';
import { Alert } from '@material-ui/lab';
import React, { FC } from 'react';
import { generatePath, Link as RouterLink } from 'react-router-dom';
<<<<<<< HEAD
import { Component } from '../../data/component';
=======
>>>>>>> dd9f0d90
import { entityRoute } from '../../routes';

const columns: TableColumn[] = [
  {
    title: 'Name',
    field: 'metadata.name',
    highlight: true,
    render: (entity: any) => (
      <Link
        component={RouterLink}
        to={generatePath(entityRoute.path, {
          optionalNamespaceAndName: [
<<<<<<< HEAD
            componentData.namespace,
            componentData.name,
          ]
            .filter(Boolean)
            .join(':'),
          kind: componentData.kind,
=======
            entity.metadata.namespace,
            entity.metadata.name,
          ]
            .filter(Boolean)
            .join(':'),
          kind: entity.kind,
>>>>>>> dd9f0d90
        })}
      >
        {entity.metadata.name}
      </Link>
    ),
  },
  {
    title: 'Kind',
    field: 'kind',
  },
  {
    title: 'Description',
    field: 'metadata.description',
  },
];

type CatalogTableProps = {
  entities: Entity[];
  titlePreamble: string;
  loading: boolean;
  error?: any;
  actions?: any;
};

export const CatalogTable: FC<CatalogTableProps> = ({
<<<<<<< HEAD
  components,
=======
  entities,
>>>>>>> dd9f0d90
  loading,
  error,
  titlePreamble,
  actions,
}) => {
  if (error) {
    return (
      <div>
        <Alert severity="error">
          Error encountered while fetching components. {error.toString()}
        </Alert>
      </div>
    );
  }

  return (
    <Table
      isLoading={loading}
      columns={columns}
      options={{
        paging: false,
        actionsColumnIndex: -1,
        loadingType: 'linear',
        showEmptyDataSourceMessage: !loading,
      }}
<<<<<<< HEAD
      title={`${titlePreamble} (${(components && components.length) || 0})`}
      data={components}
=======
      title={`${titlePreamble} (${(entities && entities.length) || 0})`}
      data={entities}
>>>>>>> dd9f0d90
      actions={actions}
    />
  );
};<|MERGE_RESOLUTION|>--- conflicted
+++ resolved
@@ -13,19 +13,12 @@
  * See the License for the specific language governing permissions and
  * limitations under the License.
  */
-<<<<<<< HEAD
-=======
 import { Entity } from '@backstage/catalog-model';
->>>>>>> dd9f0d90
 import { Table, TableColumn } from '@backstage/core';
 import { Link } from '@material-ui/core';
 import { Alert } from '@material-ui/lab';
 import React, { FC } from 'react';
 import { generatePath, Link as RouterLink } from 'react-router-dom';
-<<<<<<< HEAD
-import { Component } from '../../data/component';
-=======
->>>>>>> dd9f0d90
 import { entityRoute } from '../../routes';
 
 const columns: TableColumn[] = [
@@ -38,21 +31,12 @@
         component={RouterLink}
         to={generatePath(entityRoute.path, {
           optionalNamespaceAndName: [
-<<<<<<< HEAD
-            componentData.namespace,
-            componentData.name,
-          ]
-            .filter(Boolean)
-            .join(':'),
-          kind: componentData.kind,
-=======
             entity.metadata.namespace,
             entity.metadata.name,
           ]
             .filter(Boolean)
             .join(':'),
           kind: entity.kind,
->>>>>>> dd9f0d90
         })}
       >
         {entity.metadata.name}
@@ -78,11 +62,7 @@
 };
 
 export const CatalogTable: FC<CatalogTableProps> = ({
-<<<<<<< HEAD
-  components,
-=======
   entities,
->>>>>>> dd9f0d90
   loading,
   error,
   titlePreamble,
@@ -108,13 +88,8 @@
         loadingType: 'linear',
         showEmptyDataSourceMessage: !loading,
       }}
-<<<<<<< HEAD
-      title={`${titlePreamble} (${(components && components.length) || 0})`}
-      data={components}
-=======
       title={`${titlePreamble} (${(entities && entities.length) || 0})`}
       data={entities}
->>>>>>> dd9f0d90
       actions={actions}
     />
   );
